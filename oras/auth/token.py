--- conflicted
+++ resolved
@@ -129,11 +129,6 @@
             headers["Authorization"] = "Basic %s" % self._basic_auth
             logger.debug("Using Basic Auth for token request.")
         else:
-<<<<<<< HEAD
-            logger.debug("No Basic Auth available or configured for token request. Proceeding without Basic Auth header for token endpoint.")
-
-        logger.debug(f"Requesting auth token for: {h} with header keys: {list(headers.keys())}")
-=======
             logger.debug(
                 "No Basic Auth available or configured for token request. Proceeding without Basic Auth header for token endpoint."
             )
@@ -141,7 +136,6 @@
         logger.debug(
             f"Requesting auth token for: {h} with header keys: {list(headers.keys())}"
         )
->>>>>>> b63ede02
         authResponse = self.session.get(h.realm, headers=headers, params=params, verify=self._tls_verify)  # type: ignore
 
         if authResponse.status_code != 200:
